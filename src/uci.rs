--- conflicted
+++ resolved
@@ -143,8 +143,6 @@
     pub const NXP_READ_CALIB_DATA       :u8 = 1;
 }
 
-<<<<<<< HEAD
-=======
 mod range_data {
     #[repr(u8)]
     #[derive(Copy, Clone)]
@@ -183,7 +181,6 @@
     }
 }
 
->>>>>>> de1ff656
 #[allow(dead_code)]
 #[derive(PartialEq)]
 enum ParamType {
@@ -214,13 +211,8 @@
             ParamType::RFU(n) => n,
             ParamType::HexArray(x) => x as usize,
             ParamType::CharArray(x) => x as usize,
-<<<<<<< HEAD
-            ParamType::Table8(_x) => 1,
-            ParamType::Map8(_x) => 1,
-=======
             ParamType::Table8(_) => 1,
             ParamType::Map8(_) => 1,
->>>>>>> de1ff656
         }
     }
     fn length_compatible(&self, len: usize) -> bool {
@@ -432,10 +424,7 @@
 
 trait Printer {
     fn print_id<'a>(&self, name: &'a str);
-<<<<<<< HEAD
-=======
     fn print_comment<'a>(&self, s: &'a str);
->>>>>>> de1ff656
     fn print_param<'a>(&self, name: &'a str, val: &'a str);
 }
 
@@ -445,26 +434,15 @@
     fn print_id<'a>(&self, name: &'a str) {
         println!("{}", name);
     }
-<<<<<<< HEAD
-=======
     fn print_comment<'a>(&self, s: &'a str) {
         println!("{}", s);
     }
->>>>>>> de1ff656
     fn print_param<'a>(&self, name: &'a str, val: &'a str) {
         println!("- {} = {}", name, val);
     }
 }
 
-<<<<<<< HEAD
-/*
- * Packet Printers
- */
-/* e.g. "DPD_WAKEUP_SRC = 0x0" */
-fn print_field(field: &Field, pkt: &Packet, offset: usize, len: usize)-> String {
-=======
 fn print_field(field: &Field, pkt: &Packet, offset: usize, len: usize)-> Option<String> {
->>>>>>> de1ff656
 
     macro_rules! printf {
         ($pkt: ident, $fmt: expr, $offset: expr, $len: ident) => {
@@ -479,15 +457,11 @@
         }
     }
 
-<<<<<<< HEAD
-    if !field.length_compatible(len) {
-=======
     if let ParamType::RFU(_) = field.1 {
         return None;
     }
 
     let ret = if !field.length_compatible(len) {
->>>>>>> de1ff656
         format!("length mismatch expected={}, actual={}", field.size(), len)
     } else {
         match field.1 {
@@ -521,28 +495,6 @@
             }
             _ => print_hexarr(pkt, offset, len),
         }
-<<<<<<< HEAD
-    }
-}
-
-fn print_static<'a>(printer: &dyn Printer, pkt: &Packet, fields: &[Field])-> Result<(), UciPacketParseError> {
-    let mut offset = 0;
-
-    for field in fields {
-        let len = field.size();
-        if (offset + len) > pkt.len().into() {
-            return Err(UciPacketParseError::new("length mismatch"));
-        }
-        let v = print_field(field, &pkt, offset, len);
-        printer.print_param(field.0, &v);
-        offset = offset + len;
-    }
-    Ok(())
-}
-
-fn print_status_only(printer: &impl Printer, pkt: &Packet) -> Result<(), UciPacketParseError> {
-    print_static(printer, pkt, &[Field("STATUS", ParamType::Map8(&*STATUS_CODES))])
-=======
     };
     Some(ret)
 }
@@ -563,7 +515,6 @@
 
 fn print_static<'a>(printer: &dyn Printer, pkt: &Packet, fields: &Vec<Field>)-> Result<(), UciPacketParseError> {
     _print_static(printer, &pkt, fields, &mut 0)
->>>>>>> de1ff656
 }
 
 fn print_config(printer: &dyn Printer, pkt: &Packet, off: usize,
@@ -590,19 +541,11 @@
         let b1 = pkt.get(offset + 1);
         let len: usize;
 
-<<<<<<< HEAD
-        let (name, val) = if b0 < 0xe0u8 || (offset + 3) > pkt.len().into() || ext_table == None {
-=======
         if b0 < 0xe0u8 || (offset + 3) > pkt.len().into() || ext_table == None {
->>>>>>> de1ff656
             /* standard TLV */
             len = b1.into();
             offset = offset + 2;
             match table.get(&b0) {
-<<<<<<< HEAD
-                Some(field) => (format!("{}({:#04x})", field.0, b0), print_field(field, &pkt, offset, len)),
-                None => (format!("Unknown({:#04x})", b0), print_hexarr(&pkt, offset, len)),
-=======
                 Some(field) => {
                     let name = format!("{}({:#04x})", field.0, b0);
                     let val = match print_field(field, &pkt, offset, len) {
@@ -614,21 +557,12 @@
                 None => {
                     printer.print_param(&format!("Unknown({:#04x} {:#04x})", b0, b1), &print_hexarr(&pkt, offset, len));
                 }
->>>>>>> de1ff656
             }
         } else {
             /* NXP extended TLV: id0 + id1 + len + value */
             len = pkt.get(offset + 2).into();
             offset = offset + 3;
             match ext_table.unwrap().get(&(b0, b1)) {
-<<<<<<< HEAD
-                Some(field) => (format!("{}({:#04x}:{:#04x})", field.0, b0, b1), print_field(field, &pkt, offset, len)),
-                None => (format!("Unknown({:#04x} {:#04x})", b0, b1), print_hexarr(&pkt, offset, len)),
-            }
-        };
-
-        printer.print_param(name.as_str(), val.as_str());
-=======
                 Some(field) => {
                     let name = format!("{}({:#04x}:{:#04x})", field.0, b0, b1);
                     let val = match print_field(field, &pkt, offset, len) {
@@ -642,31 +576,12 @@
                 }
             }
         };
->>>>>>> de1ff656
 
         offset = offset + len;
         n = n + 1;
     }
     Ok(())
 }
-<<<<<<< HEAD
-
-fn print_set_calibration(printer: &dyn Printer, pkt: &Packet) -> Result<(), UciPacketParseError> {
-
-    if pkt.len() < 3 {
-        return Err(UciPacketParseError::new("payload len mismatch"));
-    }
-
-    printer.print_param("CHANNEL", &format!("{}", pkt.get(0)));
-    let id = pkt.get(1);
-    let (name, val) = match DEVCAL_PARAMS_NXP.get(&id) {
-        Some(field) => (format!("{}({:#04x})", field.0, id), print_field(field, &pkt, 2, (pkt.len() - 2).into())),
-        None => (format!("{:#4x}:Unknown", id), print_hexarr(&pkt, 2, (pkt.len() - 2).into())),
-    };
-    printer.print_param(&name, &val);
-    Ok(())
-}
-=======
 
 fn print_range_data_twr(printer: &dyn Printer, pkt: &Packet, offset: &mut usize,
                         mac_type: range_data::MacType) -> Result<(), UciPacketParseError> {
@@ -821,7 +736,6 @@
                                  Field("UWBS binding count", ParamType::Dec8)])
                 }
             ),
->>>>>>> de1ff656
 
             define_printer!(RANGING, RANGE_START, RSP, print_status_only),
             define_printer!(RANGING, RANGE_START, CMD,
@@ -876,14 +790,7 @@
             ),
             ])
     };
-<<<<<<< HEAD
-
-    if bytes.len() < 4 {
-        return Err(UciPacketParseError::new("packet length is less than 4 bytes"))
-    }
-=======
-}
->>>>>>> de1ff656
+}
 
 fn print_packet(pkt: Packet) -> Result<(), UciPacketParseError> {
     let id = PacketId::from((pkt.gid(), pkt.oid(), pkt.mt()));
@@ -897,109 +804,7 @@
     }
 }
 
-<<<<<<< HEAD
-fn print_packet(pkt: Packet) -> Result<(), UciPacketParseError> {
-    macro_rules! define_packet {
-        ($gid: ident, $oid: ident, $mt: ident) => {
-            (PacketId::from((gid::$gid, oid::$oid, mt::$mt)), concat!(stringify!($oid), "_", stringify!($mt)))
-        }
-    }
-    let packet_list = HashMap::from([
-        define_packet!(CORE, CORE_DEVICE_RESET, CMD),
-        define_packet!(CORE, CORE_DEVICE_RESET, RSP),
-        define_packet!(CORE, CORE_DEVICE_STATUS, NTF),
-        define_packet!(CORE, CORE_GET_DEVICE_INFO, CMD),
-        define_packet!(CORE, CORE_GET_DEVICE_INFO, RSP),
-        define_packet!(CORE, CORE_SET_CONFIG, CMD),
-        define_packet!(CORE, CORE_SET_CONFIG, RSP),
-        define_packet!(SESSION, SESSION_INIT, CMD),
-        define_packet!(SESSION, SESSION_INIT, RSP),
-        define_packet!(SESSION, SESSION_STATUS, NTF),
-        define_packet!(SESSION, SESSION_SET_APP_CONFIG, CMD),
-        define_packet!(SESSION, SESSION_SET_APP_CONFIG, RSP),
-        define_packet!(RANGING, RANGE_START, CMD),
-        define_packet!(RANGING, RANGE_START, RSP),
-        define_packet!(PROPRIETARY, NXP_CORE_DEVICE_INIT, CMD),
-        define_packet!(PROPRIETARY, NXP_CORE_DEVICE_INIT, RSP),
-        define_packet!(PROPRIETARY, NXP_SET_CALIBRATION, CMD),
-        define_packet!(PROPRIETARY, NXP_SET_CALIBRATION, RSP),
-        define_packet!(PROPRIETARY, NXP_SE_COMM_ERROR, NTF),
-        define_packet!(PROPRIETARY, NXP_BINDING_STAT, NTF),
-    ]);
-
-    let printer = BasicPrinter;
-
-    let id = PacketId::from((pkt.gid(), pkt.oid(), pkt.mt()));
-    let ret = packet_list.get(&id);
-    if ret == None {
-        return Err(UciPacketParseError::new(&format!("unrecognized packet {}", pkt)));
-    }
-
-    let packet_name = ret.unwrap();
-
-    printer.print_id(packet_name);
-
-
-    macro_rules! id {
-        ($gid: ident, $oid: ident, $mt: ident) => {
-            PacketId (gid::$gid, oid::$oid, mt::$mt)
-        }
-    }
-
-    match id {
-        id!(CORE, CORE_DEVICE_RESET, RSP) |
-        id!(CORE, CORE_SET_CONFIG, RSP) |
-        id!(SESSION, SESSION_INIT, RSP) |
-        id!(SESSION, SESSION_SET_APP_CONFIG, RSP) |
-        id!(PROPRIETARY, NXP_CORE_DEVICE_INIT, RSP) |
-        id!(PROPRIETARY, NXP_SET_CALIBRATION, RSP) |
-        id!(RANGING, RANGE_START, RSP)
-            => print_status_only(&printer, &pkt),
-
-        id!(CORE, CORE_DEVICE_STATUS, NTF) =>
-            print_static(&printer, &pkt, &[Field("STATUS", ParamType::Map8(&*DEVICE_STATUS_CODES))]),
-        id!(SESSION, SESSION_INIT, CMD) =>
-            print_static(&printer, &pkt, &[Field("SESSION_ID", ParamType::Hex32), Field("SESSION_TYPE", ParamType::Hex8)]),
-        id!(CORE, CORE_SET_CONFIG, CMD) =>
-            print_config(&printer, &pkt, 0, &*DEVICE_CONF_PARAMS, Some(&*DEVICE_CONF_PARAMS_NXP)),
-        id!(SESSION, SESSION_SET_APP_CONFIG, CMD) => {
-            print_static(&printer, &pkt, &[Field("SESSION_ID", ParamType::Hex32)])?;
-            print_config(&printer, &pkt, 4, &*APP_CONF_PARAMS, None)?;
-            Ok(())
-        }
-        id!(SESSION, SESSION_STATUS, NTF) =>
-            print_static(&printer, &pkt, &[
-                         Field("SESSION_ID", ParamType::Hex32),
-                         Field("SESSION_STATE", ParamType::Map8(&*SESSION_STATE_CODES)),
-                         Field("REASON_CODE", ParamType::Hex8),
-            ]),
-        id!(PROPRIETARY, NXP_CORE_DEVICE_INIT, CMD) =>
-            print_static(&printer, &pkt, &[Field("MAJOR_VER", ParamType::Hex8), Field("MINOR_VER", ParamType::Hex8)]),
-        id!(PROPRIETARY, NXP_SET_CALIBRATION, CMD) =>
-            print_set_calibration(&printer, &pkt),
-        id!(PROPRIETARY, NXP_SE_COMM_ERROR, NTF) =>
-            print_static(&printer, &pkt, &[Field("STATUS", ParamType::Map8(&*STATUS_CODES)),
-                Field("CLA_INS", ParamType::Hex16),
-                Field("T=1_STATUS_CODE", ParamType::Hex16)]),
-        id!(PROPRIETARY, NXP_BINDING_STAT, NTF) =>
-            print_static(&printer, &pkt, &[
-                         Field("STATUS", ParamType::Table8(&[(0u8, "Not bound"), (1u8, "Bound,unlocked"), (2u8, "Bound,locked"), (3u8, "Unknown")])),
-                         Field("SE binding count", ParamType::Dec8),
-                         Field("UWBS binding count", ParamType::Dec8),
-            ]),
-        id!(RANGING, RANGE_START, CMD) =>
-            print_static(&printer, &pkt, &[Field("SESSION_ID", ParamType::Hex32)]),
-        _ => {
-            printer.print_param("Unrecognized(raw binary)", &print_hexarr(&pkt, 0, pkt.len().into()));
-            Ok(())
-        }
-    }
-}
-
-pub fn print(s: String) {
-=======
 pub fn parse(s: String) {
->>>>>>> de1ff656
     match to_packet(s) {
         Ok(pkt) => {
             match print_packet(pkt) {
